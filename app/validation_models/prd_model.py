--- conflicted
+++ resolved
@@ -1,72 +1,3 @@
-<<<<<<< HEAD
-from pydantic import BaseModel, Field
-from typing import List, Dict, Any, Optional
-
-class ExecutiveSummaryAndVision(BaseModel):
-    """A high-level overview for stakeholders about the product's purpose, core problem it solves, and target user base."""
-    summary: str
-
-class ProblemStatement(BaseModel):
-    """Detailed description of the primary problem the product aims to solve."""
-    statement: str
-    user_personas: List[str]
-    scenarios: List[str]
-
-class SuccessMetric(BaseModel):
-    """Defines the goals and their respective key performance indicators and targets."""
-    goal: str
-    kpi: str
-    target: str
-
-class UserStory(BaseModel):
-    """Representation of an Agile user story with acceptance criteria."""
-    story: str
-    acceptance_criteria: List[str]
-
-class FunctionalRequirements(BaseModel):
-    """Details what the product must do, broken down into actionable user stories."""
-    user_stories: List[UserStory]
-
-class NonFunctionalRequirements(BaseModel):
-    """The qualities and constraints of the system, such as performance, security, and scalability."""
-    performance: str
-    security: str
-    accessibility: str
-    scalability: str
-
-class ReleaseMilestone(BaseModel):
-    """High-level timeline for delivery of different versions."""
-    version: str
-    target_date: Optional[str]
-    features: List[str]
-
-class OutOfScope(BaseModel):
-    """Defines what is not included in the current version to prevent scope creep."""
-    out_of_scope: List[str]
-    future_work: List[str]
-
-class Appendix(BaseModel):
-    """Tracks dependencies, assumptions, and open questions related to the PRD."""
-    open_questions: List[str]
-    dependencies: List[str]
-
-class ProductRequirementsDocument(BaseModel):
-    """Pydantic model for a Product Requirements Document (PRD)."""
-    product_name: str = Field(..., description="Name of the product")
-    status: str = Field(..., description="Current status of the document, e.g., Draft")
-    author: str = Field(..., description="Author or team responsible for the document")
-    version: float = Field(..., description="Version number of the document")
-    last_updated: Optional[str] = Field(None, description="Last updated date")
-
-    executive_summary_and_vision: ExecutiveSummaryAndVision
-    problem_statement: ProblemStatement
-    success_metrics: List[SuccessMetric]
-    functional_requirements: FunctionalRequirements
-    non_functional_requirements: NonFunctionalRequirements
-    release_plan_and_milestones: List[ReleaseMilestone]
-    out_of_scope_and_future_considerations: OutOfScope
-    appendix_and_open_questions: Appendix
-=======
 import datetime
 from typing import Dict, List, Literal
 
@@ -135,5 +66,4 @@
     future_work: List[str] = Field(..., description="A list of potential features or integrations for future consideration.")
 
     # Section 8: Appendix & Open Questions
-    appendix_and_open_questions: List[str] = Field(..., description="A list of dependencies, assumptions, and questions that need answers.")
->>>>>>> 85752991
+    appendix_and_open_questions: List[str] = Field(..., description="A list of dependencies, assumptions, and questions that need answers.")